--- conflicted
+++ resolved
@@ -1,12 +1,10 @@
 dist/
 node_modules/
 .DS_Store
+
 # Potential local development environment scripts
 app.yaml
 env.json
-<<<<<<< HEAD
 .env
-=======
 env-orgs.json
-.secrets.env
->>>>>>> 214b4590
+.secrets.env