//
// Copyright (c) Microsoft.
// Licensed under the MIT license. See LICENSE file in the project root for full license information.
//

import debug = require('debug');
import { IncomingHttpHeaders } from 'http';
import type {
  ConfiguredHeaderProbe,
  ConfiguredGeneralProbe,
  ConfiguredProbeBase,
} from '../config/webHealthProbes.types';
import { ReposAppRequest, SiteConfiguration } from '../interfaces';
import { CreateError } from '../transitional';

const dbg = debug('health');

<<<<<<< HEAD
const supportedHeaderProbeTypes = ['kubernetes', 'azurefrontdoor'];

const supportedGeneralProbeTypes = ['external'];

enum HealthProbeType {
  Readiness = 'ready',
  Liveness = 'healthy',
}

enum ProbeType {
  General = 'general',
  Header = 'header',
}

export default function initializeHealthCheck(
  app,
  config: SiteConfiguration /* WebHealthProbeSubsetConfiguration */
) {
  const { webHealthProbes: healthConfig } = config;

  const enabledHeaderProbes =
    healthConfig?.enabled === true
      ? supportedHeaderProbeTypes
          .map((typeName) => {
            const probeConfig = healthConfig[typeName] as ConfiguredHeaderProbe;
            return probeConfig?.allowed === true ? probeConfig : null;
          })
          .filter((configured) => configured)
      : [];
  const enabledGenericProbes =
    healthConfig?.enabled === true
      ? supportedGeneralProbeTypes
          .map((typeName) => {
            const probeConfig = healthConfig[typeName] as ConfiguredGeneralProbe;
            return probeConfig?.allowed === true && probeConfig.endpointSuffix ? probeConfig : null;
          })
          .filter((configured) => configured)
      : [];

  const configuredHealthDelays = {
    [HealthProbeType.Readiness]: healthConfig?.delay?.readiness || 0,
    [HealthProbeType.Liveness]: healthConfig?.delay?.liveness || 0,
=======
const mapTypeToValue = {
  readiness: 'ready',
  liveness: 'healthy',
};

export default function initializeHealthCheck(app, config) {
  const configuredHealthDelays = {
    readiness: 0,
    liveness: 0,
>>>>>>> 83327196
  };

  function checkHealth(checkType: HealthProbeType) {
    const started = app.settings.started;
    const startupSeconds = configuredHealthDelays[checkType];
    if (configuredHealthDelays[checkType] === undefined || configuredHealthDelays[checkType] === null) {
      throw new Error('Invalid health check type');
    }
    const now = new Date();
    const startupMs = startupSeconds * 1000;
    if (now.getTime() - started.getTime() <= startupMs) {
      // Still in the startup period
      dbg(`Returning ${checkType} OK: within the startup delay window`);
      return true;
    }
    const isHealthy = !!provider[checkType as string];
    const asString = isHealthy ? 'OK' : 'FALSE';
    dbg(`Returning ${checkType} ${asString}`);
    return isHealthy;
  }

  function multipleHeaderHealthCheck(
    checkType: HealthProbeType,
    probeType: ProbeType,
    probeConfigs: ConfiguredHeaderProbe[],
    req: ReposAppRequest,
    res,
    next
  ) {
    for (const probeConfig of probeConfigs) {
      if (requestEligibleForCheck(checkType, probeType, probeConfig, req.headers)) {
        return returnExpressHealthCheck(checkType, req, res, next);
      }
    }
    return next();
  }

  function requestEligibleForCheck(
    checkType: HealthProbeType,
    probeType: ProbeType,
    probeConfig: ConfiguredProbeBase,
    headers: IncomingHttpHeaders
  ) {
    switch (probeType) {
      case ProbeType.General: {
        return true;
      }
      case ProbeType.Header: {
        const specificConfig = probeConfig as ConfiguredHeaderProbe;
        const { expectedHeader } = specificConfig;
        if (!headers[expectedHeader.name]) {
          dbg(
            `Health probe for ${checkType} skipped: ${expectedHeader.name} header was not present in the HTTP request`
          );
          return false;
        }
        if (headers[expectedHeader.name] !== expectedHeader.value) {
          dbg(
            `Health probe for ${checkType} skipped: requested with the ${
              expectedHeader.name
            } header. The value "${headers[expectedHeader.name]}" didn't match the expected value of "${
              expectedHeader.value
            }"`
          );
          return false;
        }
        break;
      }
      default: {
        throw CreateError.InvalidParameters(`Invalid health probe type ${probeType}`);
      }
    }
    return true;
  }

  function returnExpressHealthCheck(checkType: HealthProbeType, req: ReposAppRequest, res, next) {
    let result = null;
    try {
      result = checkHealth(checkType);
    } catch (error) {
      error.statusCode = 500;
      return next(error);
    }
    res.status(result ? 200 : 500).end();
  }

  const provider = {
    ready: false,
    healthy: true,
  };

  if (enabledHeaderProbes.length > 0) {
    app.get(
      '/health/readiness',
      multipleHeaderHealthCheck.bind(null, HealthProbeType.Readiness, ProbeType.Header, enabledHeaderProbes)
    );
    app.get(
      '/health/liveness',
      multipleHeaderHealthCheck.bind(null, HealthProbeType.Liveness, ProbeType.Header, enabledHeaderProbes)
    );
  }
  if (enabledGenericProbes.length > 0) {
    // General probes listen on their own type endpoint
    for (let genericProbeConfig of enabledGenericProbes) {
      app.get(
        `/health/${genericProbeConfig.endpointSuffix}`,
        multipleHeaderHealthCheck.bind(null, HealthProbeType.Liveness, ProbeType.General, [
          genericProbeConfig,
        ])
      );
    }
  }
  if (enabledGenericProbes.length + enabledGenericProbes.length > 0) {
    debug('Health probes listening');
    // 404 on anything that was not handled by any active, allowed probe listeners
    app.use('/health/*', (req, res) => {
      return res.status(404).end();
    });
  } else {
    debug('No health probes listening');
  }

  return provider;
}<|MERGE_RESOLUTION|>--- conflicted
+++ resolved
@@ -15,7 +15,6 @@
 
 const dbg = debug('health');
 
-<<<<<<< HEAD
 const supportedHeaderProbeTypes = ['kubernetes', 'azurefrontdoor'];
 
 const supportedGeneralProbeTypes = ['external'];
@@ -58,17 +57,6 @@
   const configuredHealthDelays = {
     [HealthProbeType.Readiness]: healthConfig?.delay?.readiness || 0,
     [HealthProbeType.Liveness]: healthConfig?.delay?.liveness || 0,
-=======
-const mapTypeToValue = {
-  readiness: 'ready',
-  liveness: 'healthy',
-};
-
-export default function initializeHealthCheck(app, config) {
-  const configuredHealthDelays = {
-    readiness: 0,
-    liveness: 0,
->>>>>>> 83327196
   };
 
   function checkHealth(checkType: HealthProbeType) {
@@ -172,7 +160,7 @@
   }
   if (enabledGenericProbes.length > 0) {
     // General probes listen on their own type endpoint
-    for (let genericProbeConfig of enabledGenericProbes) {
+    for (const genericProbeConfig of enabledGenericProbes) {
       app.get(
         `/health/${genericProbeConfig.endpointSuffix}`,
         multipleHeaderHealthCheck.bind(null, HealthProbeType.Liveness, ProbeType.General, [
