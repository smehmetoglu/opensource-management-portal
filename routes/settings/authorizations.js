--- conflicted
+++ resolved
@@ -106,20 +106,13 @@
     delete link[property];
   });
   const id = req.legacyUserContext.id.github;
-<<<<<<< HEAD
   const aadoid = link.aadoid;
-=======
->>>>>>> db1291b9
   dc.updateLink(id, link, error => {
     if (error) {
       return next(error);
     }
     req.legacyUserContext.saveUserAlert(req, 'The GitHub tokens stored for this account have been removed. You may be required to authorize access to your GitHub account again to continue using this portal.', 'GitHub tokens cleared', 'success');
-<<<<<<< HEAD
     req.legacyUserContext.invalidateLinkCache(aadoid, () => {
-=======
-    req.legacyUserContext.invalidateLinkCache(() => {
->>>>>>> db1291b9
       return res.redirect('/signout/github/');
     });
   });
